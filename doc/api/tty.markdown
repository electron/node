--- conflicted
+++ resolved
@@ -1,9 +1,6 @@
 # TTY
-<<<<<<< HEAD
-=======
 
     Stability: 3 - Stable
->>>>>>> 5ca5ec33
 
 Use `require('tty')` to access this module.
 
@@ -30,19 +27,4 @@
 ## tty.setRawMode(mode)
 
 `mode` should be `true` or `false`. This sets the properties of the current
-<<<<<<< HEAD
-process's stdin fd to act either as a raw device or default.
-
-
-## tty.setWindowSize(fd, row, col)
-
-This function was removed in v0.6.0.
-
-## tty.getWindowSize(fd)
-
-This function was removed in v0.6.0. Use `process.stdout.getWindowSize()`
-instead.
-
-=======
-process's stdin fd to act either as a raw device or default.
->>>>>>> 5ca5ec33
+process's stdin fd to act either as a raw device or default.